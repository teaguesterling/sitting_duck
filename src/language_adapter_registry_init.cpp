#include "language_adapter.hpp"
#include "duckdb_adapter.hpp"
#include "unified_ast_backend.hpp"
#include "unified_ast_backend_impl.hpp"
#include "duckdb/common/helper.hpp"

namespace duckdb {

void LanguageAdapterRegistry::InitializeDefaultAdapters() {
    // Register factories instead of creating adapters immediately
    RegisterLanguageFactory("python", []() { return make_uniq<PythonAdapter>(); });
    RegisterLanguageFactory("javascript", []() { return make_uniq<JavaScriptAdapter>(); });
    RegisterLanguageFactory("cpp", []() { return make_uniq<CPPAdapter>(); });
    RegisterLanguageFactory("typescript", []() { return make_uniq<TypeScriptAdapter>(); });
    RegisterLanguageFactory("sql", []() { return make_uniq<SQLAdapter>(); });
    // DuckDB native parser - SQL parsing with database-native accuracy
    RegisterLanguageFactory("duckdb", []() { return make_uniq<DuckDBAdapter>(); });
    RegisterLanguageFactory("go", []() { return make_uniq<GoAdapter>(); });
    RegisterLanguageFactory("ruby", []() { return make_uniq<RubyAdapter>(); });
    RegisterLanguageFactory("markdown", []() { return make_uniq<MarkdownAdapter>(); });
    RegisterLanguageFactory("java", []() { return make_uniq<JavaAdapter>(); });
    // PHP enabled - scanner dependency resolved with basic implementation
    RegisterLanguageFactory("php", []() { return make_uniq<PHPAdapter>(); });
    RegisterLanguageFactory("html", []() { return make_uniq<HTMLAdapter>(); });
    RegisterLanguageFactory("css", []() { return make_uniq<CSSAdapter>(); });
    RegisterLanguageFactory("c", []() { return make_uniq<CAdapter>(); });
    // Rust enabled - complete implementation with semantic types
    RegisterLanguageFactory("rust", []() { return make_uniq<RustAdapter>(); });
    // JSON enabled - configuration and data format support
    RegisterLanguageFactory("json", []() { return make_uniq<JSONAdapter>(); });
    // YAML grammar has complex self-modifying structure incompatible with tree-sitter CLI
    // RegisterLanguageFactory("yaml", []() { return make_uniq<YAMLAdapter>(); });
    // Bash enabled - shell scripting support
    RegisterLanguageFactory("bash", []() { return make_uniq<BashAdapter>(); });
    // Swift enabled - iOS/macOS development support
    RegisterLanguageFactory("swift", []() { return make_uniq<SwiftAdapter>(); });
    // R enabled - statistical computing and data analysis support
    RegisterLanguageFactory("r", []() { return make_uniq<RAdapter>(); });
    // Kotlin enabled - JVM ecosystem and Android development support
    RegisterLanguageFactory("kotlin", []() { return make_uniq<KotlinAdapter>(); });
    // C# enabled - .NET ecosystem support
    RegisterLanguageFactory("csharp", []() { return make_uniq<CSharpAdapter>(); });
<<<<<<< HEAD
    // Lua enabled - game scripting, embedded systems, Neovim plugins
    RegisterLanguageFactory("lua", []() { return make_uniq<LuaAdapter>(); });
=======
    // HCL enabled - Terraform, Vault, Nomad, Waypoint configuration
    RegisterLanguageFactory("hcl", []() { return make_uniq<HCLAdapter>(); });
>>>>>>> 0760066a
}

// Phase 2: Template-based parsing with zero virtual calls - NEW ExtractionConfig version
ASTResult LanguageAdapterRegistry::ParseContentTemplated(const string& content, const string& language, 
                                                        const string& file_path, const ExtractionConfig& config) const {
    // Normalize language name using alias resolution
    string normalized_language = language;
    auto alias_it = alias_to_language.find(language);
    if (alias_it != alias_to_language.end()) {
        normalized_language = alias_it->second;
    }
    
    // CRITICAL FIX: Use fresh adapter instances to prevent static state accumulation
    // Static adapters were causing cumulative memory leaks leading to segfaults after 3+ large queries
    if (normalized_language == "python") {
        PythonAdapter adapter;  // Fresh instance - no static state persistence
        return UnifiedASTBackend::ParseToASTResultTemplated(&adapter, content, language, file_path, config);
    }
    if (normalized_language == "javascript") {
        JavaScriptAdapter adapter;  // Fresh instance - no static state persistence
        return UnifiedASTBackend::ParseToASTResultTemplated(&adapter, content, language, file_path, config);
    }
    if (normalized_language == "cpp") {
        CPPAdapter adapter;  // Fresh instance - no static state persistence
        return UnifiedASTBackend::ParseToASTResultTemplated(&adapter, content, language, file_path, config);
    }
    if (normalized_language == "typescript") {
        TypeScriptAdapter adapter;  // Fresh instance - no static state persistence
        return UnifiedASTBackend::ParseToASTResultTemplated(&adapter, content, language, file_path, config);
    }
    if (normalized_language == "sql") {
        SQLAdapter adapter;  // Fresh instance - no static state persistence
        return UnifiedASTBackend::ParseToASTResultTemplated(&adapter, content, language, file_path, config);
    }
    if (normalized_language == "duckdb") {
        DuckDBAdapter adapter;  // Fresh instance - no static state persistence
        // TODO: DuckDB adapter should also support ExtractionConfig
        return adapter.ParseSQL(content);
    }
    if (normalized_language == "go") {
        GoAdapter adapter;  // Fresh instance - no static state persistence
        return UnifiedASTBackend::ParseToASTResultTemplated(&adapter, content, language, file_path, config);
    }
    if (normalized_language == "ruby") {
        RubyAdapter adapter;  // Fresh instance - no static state persistence
        return UnifiedASTBackend::ParseToASTResultTemplated(&adapter, content, language, file_path, config);
    }
    if (normalized_language == "markdown") {
        MarkdownAdapter adapter;  // Fresh instance - no static state persistence
        return UnifiedASTBackend::ParseToASTResultTemplated(&adapter, content, language, file_path, config);
    }
    if (normalized_language == "java") {
        JavaAdapter adapter;  // Fresh instance - no static state persistence
        return UnifiedASTBackend::ParseToASTResultTemplated(&adapter, content, language, file_path, config);
    }
    if (normalized_language == "php") {
        PHPAdapter adapter;  // Fresh instance - no static state persistence
        return UnifiedASTBackend::ParseToASTResultTemplated(&adapter, content, language, file_path, config);
    }
    if (normalized_language == "html") {
        HTMLAdapter adapter;  // Fresh instance - no static state persistence
        return UnifiedASTBackend::ParseToASTResultTemplated(&adapter, content, language, file_path, config);
    }
    if (normalized_language == "css") {
        CSSAdapter adapter;  // Fresh instance - no static state persistence
        return UnifiedASTBackend::ParseToASTResultTemplated(&adapter, content, language, file_path, config);
    }
    if (normalized_language == "c") {
        CAdapter adapter;  // Fresh instance - no static state persistence
        return UnifiedASTBackend::ParseToASTResultTemplated(&adapter, content, language, file_path, config);
    }
    if (normalized_language == "rust") {
        RustAdapter adapter;  // Fresh instance - no static state persistence
        return UnifiedASTBackend::ParseToASTResultTemplated(&adapter, content, language, file_path, config);
    }
    if (normalized_language == "json") {
        JSONAdapter adapter;  // Fresh instance - no static state persistence
        return UnifiedASTBackend::ParseToASTResultTemplated(&adapter, content, language, file_path, config);
    }
    if (normalized_language == "bash") {
        BashAdapter adapter;  // Fresh instance - no static state persistence
        return UnifiedASTBackend::ParseToASTResultTemplated(&adapter, content, language, file_path, config);
    }
    if (normalized_language == "swift") {
        SwiftAdapter adapter;  // Fresh instance - no static state persistence
        return UnifiedASTBackend::ParseToASTResultTemplated(&adapter, content, language, file_path, config);
    }
    if (normalized_language == "r") {
        RAdapter adapter;  // Fresh instance - no static state persistence
        return UnifiedASTBackend::ParseToASTResultTemplated(&adapter, content, language, file_path, config);
    }
    if (normalized_language == "kotlin") {
        KotlinAdapter adapter;  // Fresh instance - no static state persistence
        return UnifiedASTBackend::ParseToASTResultTemplated(&adapter, content, language, file_path, config);
    }
    if (normalized_language == "csharp") {
        CSharpAdapter adapter;  // Fresh instance - no static state persistence
        return UnifiedASTBackend::ParseToASTResultTemplated(&adapter, content, language, file_path, config);
    }
<<<<<<< HEAD
    if (normalized_language == "lua") {
        LuaAdapter adapter;  // Fresh instance - no static state persistence
=======
    if (normalized_language == "hcl") {
        HCLAdapter adapter;  // Fresh instance - no static state persistence
>>>>>>> 0760066a
        return UnifiedASTBackend::ParseToASTResultTemplated(&adapter, content, language, file_path, config);
    }

    // Fallback for unsupported languages
    throw InvalidInputException("Unsupported language: " + language);
}

// Legacy version for backward compatibility
ASTResult LanguageAdapterRegistry::ParseContentTemplated(const string& content, const string& language, 
                                                        const string& file_path, int32_t peek_size, const string& peek_mode) const {
    // Normalize language name using alias resolution
    string normalized_language = language;
    auto alias_it = alias_to_language.find(language);
    if (alias_it != alias_to_language.end()) {
        normalized_language = alias_it->second;
    }
    
    // CRITICAL FIX: Use fresh adapter instances to prevent static state accumulation (legacy version)
    if (normalized_language == "python") {
        PythonAdapter adapter;  // Fresh instance - no static state persistence
        return UnifiedASTBackend::ParseToASTResultTemplated(&adapter, content, language, file_path, peek_size, peek_mode);
    }
    if (normalized_language == "javascript") {
        JavaScriptAdapter adapter;  // Fresh instance - no static state persistence
        return UnifiedASTBackend::ParseToASTResultTemplated(&adapter, content, language, file_path, peek_size, peek_mode);
    }
    if (normalized_language == "cpp") {
        CPPAdapter adapter;  // Fresh instance - no static state persistence
        return UnifiedASTBackend::ParseToASTResultTemplated(&adapter, content, language, file_path, peek_size, peek_mode);
    }
    if (normalized_language == "typescript") {
        TypeScriptAdapter adapter;  // Fresh instance - no static state persistence
        return UnifiedASTBackend::ParseToASTResultTemplated(&adapter, content, language, file_path, peek_size, peek_mode);
    }
    if (normalized_language == "sql") {
        SQLAdapter adapter;  // Fresh instance - no static state persistence
        return UnifiedASTBackend::ParseToASTResultTemplated(&adapter, content, language, file_path, peek_size, peek_mode);
    }
    if (normalized_language == "duckdb") {
        DuckDBAdapter adapter;  // Fresh instance - no static state persistence
        // DuckDB adapter uses native parser, not tree-sitter template system
        return adapter.ParseSQL(content);
    }
    if (normalized_language == "go") {
        GoAdapter adapter;  // Fresh instance - no static state persistence
        return UnifiedASTBackend::ParseToASTResultTemplated(&adapter, content, language, file_path, peek_size, peek_mode);
    }
    if (normalized_language == "ruby") {
        RubyAdapter adapter;  // Fresh instance - no static state persistence
        return UnifiedASTBackend::ParseToASTResultTemplated(&adapter, content, language, file_path, peek_size, peek_mode);
    }
    if (normalized_language == "markdown") {
        MarkdownAdapter adapter;  // Fresh instance - no static state persistence
        return UnifiedASTBackend::ParseToASTResultTemplated(&adapter, content, language, file_path, peek_size, peek_mode);
    }
    if (normalized_language == "java") {
        JavaAdapter adapter;  // Fresh instance - no static state persistence
        return UnifiedASTBackend::ParseToASTResultTemplated(&adapter, content, language, file_path, peek_size, peek_mode);
    }
    if (normalized_language == "php") {
        PHPAdapter adapter;  // Fresh instance - no static state persistence
        return UnifiedASTBackend::ParseToASTResultTemplated(&adapter, content, language, file_path, peek_size, peek_mode);
    }
    if (normalized_language == "html") {
        HTMLAdapter adapter;  // Fresh instance - no static state persistence
        return UnifiedASTBackend::ParseToASTResultTemplated(&adapter, content, language, file_path, peek_size, peek_mode);
    }
    if (normalized_language == "css") {
        CSSAdapter adapter;  // Fresh instance - no static state persistence
        return UnifiedASTBackend::ParseToASTResultTemplated(&adapter, content, language, file_path, peek_size, peek_mode);
    }
    if (normalized_language == "c") {
        CAdapter adapter;  // Fresh instance - no static state persistence
        return UnifiedASTBackend::ParseToASTResultTemplated(&adapter, content, language, file_path, peek_size, peek_mode);
    }
    if (normalized_language == "rust") {
        RustAdapter adapter;  // Fresh instance - no static state persistence
        return UnifiedASTBackend::ParseToASTResultTemplated(&adapter, content, language, file_path, peek_size, peek_mode);
    }
    if (normalized_language == "json") {
        JSONAdapter adapter;  // Fresh instance - no static state persistence
        return UnifiedASTBackend::ParseToASTResultTemplated(&adapter, content, language, file_path, peek_size, peek_mode);
    }
    if (normalized_language == "bash") {
        BashAdapter adapter;  // Fresh instance - no static state persistence
        return UnifiedASTBackend::ParseToASTResultTemplated(&adapter, content, language, file_path, peek_size, peek_mode);
    }
    if (normalized_language == "swift") {
        SwiftAdapter adapter;  // Fresh instance - no static state persistence
        return UnifiedASTBackend::ParseToASTResultTemplated(&adapter, content, language, file_path, peek_size, peek_mode);
    }
    if (normalized_language == "r") {
        RAdapter adapter;  // Fresh instance - no static state persistence
        return UnifiedASTBackend::ParseToASTResultTemplated(&adapter, content, language, file_path, peek_size, peek_mode);
    }
    if (normalized_language == "kotlin") {
        KotlinAdapter adapter;  // Fresh instance - no static state persistence
        return UnifiedASTBackend::ParseToASTResultTemplated(&adapter, content, language, file_path, peek_size, peek_mode);
    }
    if (normalized_language == "csharp") {
        CSharpAdapter adapter;  // Fresh instance - no static state persistence
        return UnifiedASTBackend::ParseToASTResultTemplated(&adapter, content, language, file_path, peek_size, peek_mode);
    }
<<<<<<< HEAD
    if (normalized_language == "lua") {
        LuaAdapter adapter;  // Fresh instance - no static state persistence
=======
    if (normalized_language == "hcl") {
        HCLAdapter adapter;  // Fresh instance - no static state persistence
>>>>>>> 0760066a
        return UnifiedASTBackend::ParseToASTResultTemplated(&adapter, content, language, file_path, peek_size, peek_mode);
    }

    // Fallback for unsupported languages
    throw InvalidInputException("Unsupported language: " + language);
}

} // namespace duckdb<|MERGE_RESOLUTION|>--- conflicted
+++ resolved
@@ -40,13 +40,10 @@
     RegisterLanguageFactory("kotlin", []() { return make_uniq<KotlinAdapter>(); });
     // C# enabled - .NET ecosystem support
     RegisterLanguageFactory("csharp", []() { return make_uniq<CSharpAdapter>(); });
-<<<<<<< HEAD
     // Lua enabled - game scripting, embedded systems, Neovim plugins
     RegisterLanguageFactory("lua", []() { return make_uniq<LuaAdapter>(); });
-=======
     // HCL enabled - Terraform, Vault, Nomad, Waypoint configuration
     RegisterLanguageFactory("hcl", []() { return make_uniq<HCLAdapter>(); });
->>>>>>> 0760066a
 }
 
 // Phase 2: Template-based parsing with zero virtual calls - NEW ExtractionConfig version
@@ -146,13 +143,12 @@
         CSharpAdapter adapter;  // Fresh instance - no static state persistence
         return UnifiedASTBackend::ParseToASTResultTemplated(&adapter, content, language, file_path, config);
     }
-<<<<<<< HEAD
     if (normalized_language == "lua") {
         LuaAdapter adapter;  // Fresh instance - no static state persistence
-=======
+        return UnifiedASTBackend::ParseToASTResultTemplated(&adapter, content, language, file_path, config);
+    }
     if (normalized_language == "hcl") {
         HCLAdapter adapter;  // Fresh instance - no static state persistence
->>>>>>> 0760066a
         return UnifiedASTBackend::ParseToASTResultTemplated(&adapter, content, language, file_path, config);
     }
 
@@ -256,13 +252,12 @@
         CSharpAdapter adapter;  // Fresh instance - no static state persistence
         return UnifiedASTBackend::ParseToASTResultTemplated(&adapter, content, language, file_path, peek_size, peek_mode);
     }
-<<<<<<< HEAD
     if (normalized_language == "lua") {
         LuaAdapter adapter;  // Fresh instance - no static state persistence
-=======
+        return UnifiedASTBackend::ParseToASTResultTemplated(&adapter, content, language, file_path, peek_size, peek_mode);
+    }
     if (normalized_language == "hcl") {
         HCLAdapter adapter;  // Fresh instance - no static state persistence
->>>>>>> 0760066a
         return UnifiedASTBackend::ParseToASTResultTemplated(&adapter, content, language, file_path, peek_size, peek_mode);
     }
 
