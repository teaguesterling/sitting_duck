cmake_minimum_required(VERSION 3.5)

# Set extension name here
set(TARGET_NAME sitting_duck)

# Tree-sitter is our main dependency for AST parsing
# Build tree-sitter from submodule (lib subdirectory contains CMakeLists.txt)
set(BUILD_SHARED_LIBS OFF CACHE BOOL "Build tree-sitter as static library" FORCE)
add_subdirectory(third_party/tree-sitter/lib)

#############################
# Pre-generated Parser Support
#############################
# This allows building without tree-sitter CLI, Node.js, or Cargo by using
# pre-generated parser files stored in generated_parsers/ directory.
# Run `make generate-parsers` to regenerate them locally.

option(USE_PREGENERATED_PARSERS "Use pre-generated parser files from generated_parsers/ instead of generating at build time" ON)

# Check if pre-generated parsers exist (use tree-sitter-c/src/parser.c as canary)
set(PREGENERATED_PARSERS_DIR "${CMAKE_CURRENT_SOURCE_DIR}/generated_parsers")
set(PREGENERATED_CANARY "${PREGENERATED_PARSERS_DIR}/tree-sitter-c/src/parser.c")

if(USE_PREGENERATED_PARSERS AND EXISTS "${PREGENERATED_CANARY}")
    set(USING_PREGENERATED_PARSERS TRUE)
    set(PARSER_SOURCE_DIR "${PREGENERATED_PARSERS_DIR}")
    message(STATUS "Using pre-generated parsers from ${PREGENERATED_PARSERS_DIR}")
else()
    set(USING_PREGENERATED_PARSERS FALSE)
    set(PARSER_SOURCE_DIR "${CMAKE_CURRENT_SOURCE_DIR}/grammars")
    if(USE_PREGENERATED_PARSERS)
        message(STATUS "Pre-generated parsers not found at ${PREGENERATED_CANARY}")
        message(STATUS "Will attempt to generate parsers at build time (requires tree-sitter CLI)")
    endif()
endif()

# Build tree-sitter CLI and generate parsers only if NOT using pre-generated parsers
find_program(CARGO_EXECUTABLE cargo)
if(NOT USING_PREGENERATED_PARSERS AND CARGO_EXECUTABLE)
    set(TREE_SITTER_CLI "${CMAKE_CURRENT_SOURCE_DIR}/third_party/tree-sitter/target/release/tree-sitter")
    add_custom_command(
        OUTPUT ${TREE_SITTER_CLI}
        COMMAND ${CARGO_EXECUTABLE} build --release --bin tree-sitter
        WORKING_DIRECTORY "${CMAKE_CURRENT_SOURCE_DIR}/third_party/tree-sitter"
        COMMENT "Building tree-sitter CLI with Cargo"
        VERBATIM
    )
    add_custom_target(tree-sitter-cli ALL DEPENDS ${TREE_SITTER_CLI})
    # Install the CLI binary
    install(PROGRAMS ${TREE_SITTER_CLI} DESTINATION bin)
    message(STATUS "Tree-sitter CLI will be built at: ${TREE_SITTER_CLI}")
    
    # Function to generate parser for a grammar submodule with optional dependencies and patches
    function(generate_parser GRAMMAR_DIR PARSER_PATH SCANNER_PATH)
        get_filename_component(GRAMMAR_NAME ${GRAMMAR_DIR} NAME)
        set(GRAMMAR_JS "${CMAKE_CURRENT_SOURCE_DIR}/grammars/${GRAMMAR_DIR}/grammar.js")
        set(PARSER_C "${CMAKE_CURRENT_SOURCE_DIR}/grammars/${PARSER_PATH}")
        
        # Only generate if grammar.js exists
        if(EXISTS ${GRAMMAR_JS})
            # Create a list of output files for this grammar
            set(GENERATED_FILES ${PARSER_C})
            
            # Add scanner.c if specified
            if(NOT "${SCANNER_PATH}" STREQUAL "")
                set(SCANNER_C "${CMAKE_CURRENT_SOURCE_DIR}/grammars/${SCANNER_PATH}")
                list(APPEND GENERATED_FILES ${SCANNER_C})
            endif()
            
            # Build dependency list (CLI + grammar.js + any previously generated parsers)
            # Ensure tree-sitter CLI is built before any parser generation
            set(GENERATION_DEPS ${TREE_SITTER_CLI} ${GRAMMAR_JS})
            
            # Add explicit dependency on the CLI target to ensure it's built first
            if(TARGET tree-sitter-cli)
                list(APPEND GENERATION_DEPS tree-sitter-cli)
            endif()
            
            # Add dependency on C grammar for C++ (since C++ requires C)
            if("${GRAMMAR_NAME}" STREQUAL "tree-sitter-cpp")
                list(APPEND GENERATION_DEPS "${CMAKE_CURRENT_SOURCE_DIR}/grammars/tree-sitter-c/src/parser.c")
                list(APPEND GENERATION_DEPS "${CMAKE_CURRENT_SOURCE_DIR}/grammars/tree-sitter-c/grammar.js")
            endif()
            
            # Add dependency on JavaScript grammar for TypeScript
            if("${GRAMMAR_NAME}" STREQUAL "typescript")
                list(APPEND GENERATION_DEPS "${CMAKE_CURRENT_SOURCE_DIR}/grammars/tree-sitter-javascript/src/parser.c")
                list(APPEND GENERATION_DEPS "${CMAKE_CURRENT_SOURCE_DIR}/grammars/tree-sitter-javascript/grammar.js")
            endif()
            
            # Add dependency on JSON grammar for YAML (YAML may need JSON processing)
            if("${GRAMMAR_NAME}" STREQUAL "tree-sitter-yaml")
                list(APPEND GENERATION_DEPS "${CMAKE_CURRENT_SOURCE_DIR}/grammars/tree-sitter-json/src/parser.c")
                list(APPEND GENERATION_DEPS "${CMAKE_CURRENT_SOURCE_DIR}/grammars/tree-sitter-json/grammar.js")
            endif()
            
            # Apply patches before generation using dedicated script
            set(PATCH_STATUS_DIR "${CMAKE_CURRENT_BINARY_DIR}/patch_status")
            set(PATCH_SCRIPT "${CMAKE_CURRENT_SOURCE_DIR}/scripts/apply_grammar_patches.sh")
            
            # Apply patches before generation using dedicated script
            if(EXISTS ${PATCH_SCRIPT})
                # Add patch dependency tracking - force regeneration if patches exist
                # Debug: show what grammar name we got
                message(STATUS "Processing grammar: ${GRAMMAR_NAME}")
                
                file(GLOB GRAMMAR_PATCHES "${CMAKE_CURRENT_SOURCE_DIR}/patches/*${GRAMMAR_NAME}*.patch")
                message(STATUS "Initial pattern '*${GRAMMAR_NAME}*.patch' found: ${GRAMMAR_PATCHES}")
                
                if(NOT GRAMMAR_PATCHES)
                    # Try alternate matching patterns
                    if("${GRAMMAR_NAME}" STREQUAL "typescript")
                        file(GLOB GRAMMAR_PATCHES "${CMAKE_CURRENT_SOURCE_DIR}/patches/*typescript*.patch")
                        message(STATUS "TypeScript pattern found: ${GRAMMAR_PATCHES}")
                    elseif("${GRAMMAR_NAME}" STREQUAL "tree-sitter-cpp") 
                        file(GLOB GRAMMAR_PATCHES "${CMAKE_CURRENT_SOURCE_DIR}/patches/*cpp*.patch")
                        message(STATUS "C++ pattern found: ${GRAMMAR_PATCHES}")
                    elseif("${GRAMMAR_NAME}" STREQUAL "tree-sitter-rust")
                        file(GLOB GRAMMAR_PATCHES "${CMAKE_CURRENT_SOURCE_DIR}/patches/*rust*.patch")
                        message(STATUS "Rust pattern found: ${GRAMMAR_PATCHES}")
                    elseif("${GRAMMAR_NAME}" STREQUAL "php")
                        file(GLOB GRAMMAR_PATCHES "${CMAKE_CURRENT_SOURCE_DIR}/patches/*php*.patch")
                        message(STATUS "PHP pattern found: ${GRAMMAR_PATCHES}")
                    endif()
                endif()
                
                # Add patches to dependencies to force regeneration when patches change
                if(GRAMMAR_PATCHES)
                    list(APPEND GENERATION_DEPS ${GRAMMAR_PATCHES})
                    message(STATUS "Found patches for ${GRAMMAR_NAME}: ${GRAMMAR_PATCHES}")
                endif()
                
                set(PATCH_COMMANDS 
                    COMMAND ${PATCH_SCRIPT} "${GRAMMAR_NAME}" "${CMAKE_CURRENT_SOURCE_DIR}" "${CMAKE_CURRENT_SOURCE_DIR}/patches" "${PATCH_STATUS_DIR}")
            else()
                set(PATCH_COMMANDS "")
            endif()
            
            # Generate parser with patches applied at build time
            add_custom_command(
                OUTPUT ${GENERATED_FILES}
                ${PATCH_COMMANDS}
                COMMAND ${TREE_SITTER_CLI} generate
                WORKING_DIRECTORY "${CMAKE_CURRENT_SOURCE_DIR}/grammars/${GRAMMAR_DIR}"
                DEPENDS ${GENERATION_DEPS}
                COMMENT "Applying patches and generating parser for ${GRAMMAR_NAME}"
                VERBATIM
            )
            
            # Add files to global list for target dependency
            set(ALL_GENERATED_PARSERS ${ALL_GENERATED_PARSERS} ${GENERATED_FILES} PARENT_SCOPE)
            
            message(STATUS "Parser generation configured for ${GRAMMAR_NAME}")
        endif()
    endfunction()
    
    # Generate parsers for all grammar submodules (order matters for dependencies)
    # C must be generated before C++ since C++ depends on C grammar
    generate_parser("tree-sitter-c" "tree-sitter-c/src/parser.c" "")
    generate_parser("tree-sitter-cpp" "tree-sitter-cpp/src/parser.c" "tree-sitter-cpp/src/scanner.c")
    # TypeScript builds on JavaScript
    generate_parser("tree-sitter-javascript" "tree-sitter-javascript/src/parser.c" "tree-sitter-javascript/src/scanner.c")
    generate_parser("tree-sitter-typescript/typescript" "tree-sitter-typescript/typescript/src/parser.c" "tree-sitter-typescript/typescript/src/scanner.c")
    # Independent grammars
    generate_parser("tree-sitter-python" "tree-sitter-python/src/parser.c" "tree-sitter-python/src/scanner.c")
    generate_parser("tree-sitter-sql" "tree-sitter-sql/src/parser.c" "tree-sitter-sql/src/scanner.c")
    generate_parser("tree-sitter-go" "tree-sitter-go/src/parser.c" "")
    generate_parser("tree-sitter-ruby" "tree-sitter-ruby/src/parser.c" "tree-sitter-ruby/src/scanner.c")
    generate_parser("tree-sitter-markdown/tree-sitter-markdown" "tree-sitter-markdown/tree-sitter-markdown/src/parser.c" "tree-sitter-markdown/tree-sitter-markdown/src/scanner.c")
    generate_parser("tree-sitter-java" "tree-sitter-java/src/parser.c" "")
    generate_parser("tree-sitter-php/php" "tree-sitter-php/php/src/parser.c" "tree-sitter-php/php/src/scanner.c")
    generate_parser("tree-sitter-html" "tree-sitter-html/src/parser.c" "tree-sitter-html/src/scanner.c")
    generate_parser("tree-sitter-css" "tree-sitter-css/src/parser.c" "tree-sitter-css/src/scanner.c")
    generate_parser("tree-sitter-rust" "tree-sitter-rust/src/parser.c" "tree-sitter-rust/src/scanner.c")
    generate_parser("tree-sitter-json" "tree-sitter-json/src/parser.c" "")
    # YAML grammar has complex self-modifying structure incompatible with tree-sitter CLI
    # generate_parser("tree-sitter-yaml" "tree-sitter-yaml/src/parser.c" "tree-sitter-yaml/src/scanner.c")
    generate_parser("tree-sitter-bash" "tree-sitter-bash/src/parser.c" "tree-sitter-bash/src/scanner.c")
    generate_parser("tree-sitter-swift" "tree-sitter-swift/src/parser.c" "tree-sitter-swift/src/scanner.c")
    generate_parser("tree-sitter-r" "tree-sitter-r/src/parser.c" "tree-sitter-r/src/scanner.c")
    generate_parser("tree-sitter-kotlin" "tree-sitter-kotlin/src/parser.c" "tree-sitter-kotlin/src/scanner.c")
    generate_parser("tree-sitter-c-sharp" "tree-sitter-c-sharp/src/parser.c" "tree-sitter-c-sharp/src/scanner.c")
<<<<<<< HEAD
    generate_parser("tree-sitter-lua" "tree-sitter-lua/src/parser.c" "tree-sitter-lua/src/scanner.c")
=======
    generate_parser("tree-sitter-hcl" "tree-sitter-hcl/src/parser.c" "tree-sitter-hcl/src/scanner.c")
>>>>>>> 0760066a

    # Create a target for all generated parsers
    if(ALL_GENERATED_PARSERS)
        add_custom_target(generate-parsers DEPENDS ${ALL_GENERATED_PARSERS})
        list(LENGTH ALL_GENERATED_PARSERS PARSER_COUNT)
        message(STATUS "Generated parser target created with ${PARSER_COUNT} files")
    endif()

elseif(NOT USING_PREGENERATED_PARSERS)
    # Pre-generated parsers not found and we can't generate them
    if(NOT CARGO_EXECUTABLE)
        message(FATAL_ERROR
            "Cannot build: Pre-generated parsers not found and Cargo is not available to generate them.\n"
            "Either:\n"
            "  1. Run 'make generate-parsers' on a machine with tree-sitter CLI and Node.js, then commit the generated_parsers/ directory\n"
            "  2. Install Cargo (https://rustup.rs) to build tree-sitter CLI and generate parsers at build time\n"
            "Expected pre-generated parsers at: ${PREGENERATED_CANARY}")
    endif()
endif()

# Add tree-sitter to the DuckDB export set
install(TARGETS tree-sitter
        EXPORT "${DUCKDB_EXPORT_SET}"
        LIBRARY DESTINATION "${INSTALL_LIB_DIR}"
        ARCHIVE DESTINATION "${INSTALL_LIB_DIR}")

set(EXTENSION_NAME ${TARGET_NAME}_extension)
set(LOADABLE_EXTENSION_NAME ${TARGET_NAME}_loadable_extension)

project(${TARGET_NAME})
include_directories(src/include)
# Include tree-sitter headers - both public API and internal headers
include_directories(third_party/tree-sitter/lib/include)
include_directories(third_party/tree-sitter/lib/src)

# Find Python for script execution
find_package(Python3 COMPONENTS Interpreter)

# Generate embedded SQL macros header before building
if(Python3_FOUND)
    execute_process(
        COMMAND ${Python3_EXECUTABLE} ${CMAKE_CURRENT_SOURCE_DIR}/scripts/embed_sql_macros.py
        WORKING_DIRECTORY ${CMAKE_CURRENT_SOURCE_DIR}
        RESULT_VARIABLE EMBED_SQL_RESULT
    )
    
    if(NOT EMBED_SQL_RESULT EQUAL 0)
        message(WARNING "Failed to generate embedded SQL macros header")
    endif()
else()
    message(WARNING "Python not found - using existing embedded SQL macros header")
endif()

# Install tree-sitter headers to build directory for grammar scanners
set(TREE_SITTER_SRC_DIR "${CMAKE_CURRENT_SOURCE_DIR}/third_party/tree-sitter/lib/src")
set(BUILD_TREE_SITTER_INCLUDE "${CMAKE_BINARY_DIR}/include")
set(BUILD_TREE_SITTER_HEADER_DIR "${BUILD_TREE_SITTER_INCLUDE}/tree_sitter")

# Create tree_sitter directory in build and copy all needed headers
file(MAKE_DIRECTORY "${BUILD_TREE_SITTER_HEADER_DIR}")

# Copy the headers that grammars commonly need
file(COPY "${TREE_SITTER_SRC_DIR}/parser.h" DESTINATION "${BUILD_TREE_SITTER_HEADER_DIR}")
file(COPY "${TREE_SITTER_SRC_DIR}/array.h" DESTINATION "${BUILD_TREE_SITTER_HEADER_DIR}")
file(COPY "${TREE_SITTER_SRC_DIR}/alloc.h" DESTINATION "${BUILD_TREE_SITTER_HEADER_DIR}")

# Add build include directory to include path
include_directories("${BUILD_TREE_SITTER_INCLUDE}")

# If using pre-generated parsers, also add include path for their tree_sitter headers
if(USING_PREGENERATED_PARSERS)
    # Each grammar's src/tree_sitter/ directory contains the headers it needs
    # We also copy a unified tree_sitter/ directory to the generated_parsers root
    include_directories("${PREGENERATED_PARSERS_DIR}")
endif()

set(EXTENSION_SOURCES
    src/sitting_duck_extension.cpp
    src/language_adapter.cpp
    src/language_adapter_registry_init.cpp
    src/language_adapters/python_adapter.cpp
    src/language_adapters/javascript_adapter.cpp
    src/language_adapters/cpp_adapter.cpp
    src/language_adapters/typescript_adapter.cpp
    src/language_adapters/sql_adapter.cpp
    src/language_adapters/duckdb_adapter.cpp
    src/language_adapters/go_adapter.cpp
    src/language_adapters/ruby_adapter.cpp
    src/language_adapters/markdown_adapter.cpp
    src/language_adapters/java_adapter.cpp
    src/language_adapters/php_adapter.cpp
    src/language_adapters/rust_adapter.cpp
    src/language_adapters/html_adapter.cpp
    src/language_adapters/css_adapter.cpp
    src/language_adapters/c_adapter.cpp
    src/language_adapters/json_adapter.cpp
    src/language_adapters/bash_adapter.cpp
    src/language_adapters/swift_adapter.cpp
    src/language_adapters/r_adapter.cpp
    src/language_adapters/kotlin_adapter.cpp
    src/language_adapters/csharp_adapter.cpp
<<<<<<< HEAD
    src/language_adapters/lua_adapter.cpp
=======
    src/language_adapters/hcl_adapter.cpp
>>>>>>> 0760066a
    src/read_ast_streaming_function.cpp
    # src/read_ast_objects_hybrid.cpp (removed - objects API not used)
    src/ast_sql_macros.cpp
    # src/short_names_function.cpp (removed - short names system removed)
    src/parse_ast_function.cpp
    src/unified_ast_backend.cpp
    src/ast_parsing_task.cpp
    src/ast_type.cpp
    src/semantic_types.cpp
    src/semantic_type_functions.cpp
    src/ast_file_utils.cpp
    src/ast_supported_languages_function.cpp
    src/native_context_extraction.cpp
    # Parser source files - from PARSER_SOURCE_DIR (either generated_parsers/ or grammars/)
    ${PARSER_SOURCE_DIR}/tree-sitter-python/src/parser.c
    ${PARSER_SOURCE_DIR}/tree-sitter-python/src/scanner.c
    ${PARSER_SOURCE_DIR}/tree-sitter-javascript/src/parser.c
    ${PARSER_SOURCE_DIR}/tree-sitter-javascript/src/scanner.c
    ${PARSER_SOURCE_DIR}/tree-sitter-cpp/src/parser.c
    ${PARSER_SOURCE_DIR}/tree-sitter-cpp/src/scanner.c
    ${PARSER_SOURCE_DIR}/tree-sitter-typescript/typescript/src/parser.c
    ${PARSER_SOURCE_DIR}/tree-sitter-typescript/typescript/src/scanner.c
    ${PARSER_SOURCE_DIR}/tree-sitter-sql/src/parser.c
    ${PARSER_SOURCE_DIR}/tree-sitter-sql/src/scanner.c
    ${PARSER_SOURCE_DIR}/tree-sitter-go/src/parser.c
    ${PARSER_SOURCE_DIR}/tree-sitter-ruby/src/parser.c
    ${PARSER_SOURCE_DIR}/tree-sitter-ruby/src/scanner.c
    ${PARSER_SOURCE_DIR}/tree-sitter-markdown/tree-sitter-markdown/src/parser.c
    ${PARSER_SOURCE_DIR}/tree-sitter-markdown/tree-sitter-markdown/src/scanner.c
    ${PARSER_SOURCE_DIR}/tree-sitter-java/src/parser.c
    ${PARSER_SOURCE_DIR}/tree-sitter-php/php/src/parser.c
    ${PARSER_SOURCE_DIR}/tree-sitter-php/php/src/scanner.c
    ${PARSER_SOURCE_DIR}/tree-sitter-html/src/parser.c
    ${PARSER_SOURCE_DIR}/tree-sitter-html/src/scanner.c
    ${PARSER_SOURCE_DIR}/tree-sitter-css/src/parser.c
    ${PARSER_SOURCE_DIR}/tree-sitter-css/src/scanner.c
    ${PARSER_SOURCE_DIR}/tree-sitter-c/src/parser.c
    ${PARSER_SOURCE_DIR}/tree-sitter-rust/src/parser.c
    ${PARSER_SOURCE_DIR}/tree-sitter-rust/src/scanner.c
    ${PARSER_SOURCE_DIR}/tree-sitter-json/src/parser.c
    ${PARSER_SOURCE_DIR}/tree-sitter-bash/src/parser.c
    ${PARSER_SOURCE_DIR}/tree-sitter-bash/src/scanner.c
    ${PARSER_SOURCE_DIR}/tree-sitter-swift/src/parser.c
    ${PARSER_SOURCE_DIR}/tree-sitter-swift/src/scanner.c
    ${PARSER_SOURCE_DIR}/tree-sitter-r/src/parser.c
    ${PARSER_SOURCE_DIR}/tree-sitter-r/src/scanner.c
    ${PARSER_SOURCE_DIR}/tree-sitter-kotlin/src/parser.c
    ${PARSER_SOURCE_DIR}/tree-sitter-kotlin/src/scanner.c
    ${PARSER_SOURCE_DIR}/tree-sitter-c-sharp/src/parser.c
    ${PARSER_SOURCE_DIR}/tree-sitter-c-sharp/src/scanner.c
<<<<<<< HEAD
    ${PARSER_SOURCE_DIR}/tree-sitter-lua/src/parser.c
    ${PARSER_SOURCE_DIR}/tree-sitter-lua/src/scanner.c
=======
    ${PARSER_SOURCE_DIR}/tree-sitter-hcl/src/parser.c
    ${PARSER_SOURCE_DIR}/tree-sitter-hcl/src/scanner.c
>>>>>>> 0760066a
    )
    # Removed unused files:
    # src/ast_parser.cpp (replaced by unified_ast_backend.cpp)
    # src/language_handler.cpp (replaced by language_adapter.cpp) 
    # Temporarily disabled while fixing issues:
    # src/read_ast_objects_function.cpp
    # src/ast_helper_functions.cpp

build_static_extension(${TARGET_NAME} ${EXTENSION_SOURCES})
build_loadable_extension(${TARGET_NAME} " " ${EXTENSION_SOURCES})

# Make extension targets depend on generated parsers
if(TARGET generate-parsers)
    add_dependencies(${EXTENSION_NAME} generate-parsers)
    add_dependencies(${LOADABLE_EXTENSION_NAME} generate-parsers)
    message(STATUS "Extension targets will depend on generated parsers")
endif()

# Link tree-sitter library
target_link_libraries(${EXTENSION_NAME} tree-sitter)
target_link_libraries(${LOADABLE_EXTENSION_NAME} tree-sitter)

install(
  TARGETS ${EXTENSION_NAME}
  EXPORT "${DUCKDB_EXPORT_SET}"
  LIBRARY DESTINATION "${INSTALL_LIB_DIR}"
  ARCHIVE DESTINATION "${INSTALL_LIB_DIR}")<|MERGE_RESOLUTION|>--- conflicted
+++ resolved
@@ -180,11 +180,8 @@
     generate_parser("tree-sitter-r" "tree-sitter-r/src/parser.c" "tree-sitter-r/src/scanner.c")
     generate_parser("tree-sitter-kotlin" "tree-sitter-kotlin/src/parser.c" "tree-sitter-kotlin/src/scanner.c")
     generate_parser("tree-sitter-c-sharp" "tree-sitter-c-sharp/src/parser.c" "tree-sitter-c-sharp/src/scanner.c")
-<<<<<<< HEAD
     generate_parser("tree-sitter-lua" "tree-sitter-lua/src/parser.c" "tree-sitter-lua/src/scanner.c")
-=======
     generate_parser("tree-sitter-hcl" "tree-sitter-hcl/src/parser.c" "tree-sitter-hcl/src/scanner.c")
->>>>>>> 0760066a
 
     # Create a target for all generated parsers
     if(ALL_GENERATED_PARSERS)
@@ -286,11 +283,8 @@
     src/language_adapters/r_adapter.cpp
     src/language_adapters/kotlin_adapter.cpp
     src/language_adapters/csharp_adapter.cpp
-<<<<<<< HEAD
     src/language_adapters/lua_adapter.cpp
-=======
     src/language_adapters/hcl_adapter.cpp
->>>>>>> 0760066a
     src/read_ast_streaming_function.cpp
     # src/read_ast_objects_hybrid.cpp (removed - objects API not used)
     src/ast_sql_macros.cpp
@@ -341,13 +335,10 @@
     ${PARSER_SOURCE_DIR}/tree-sitter-kotlin/src/scanner.c
     ${PARSER_SOURCE_DIR}/tree-sitter-c-sharp/src/parser.c
     ${PARSER_SOURCE_DIR}/tree-sitter-c-sharp/src/scanner.c
-<<<<<<< HEAD
     ${PARSER_SOURCE_DIR}/tree-sitter-lua/src/parser.c
     ${PARSER_SOURCE_DIR}/tree-sitter-lua/src/scanner.c
-=======
     ${PARSER_SOURCE_DIR}/tree-sitter-hcl/src/parser.c
     ${PARSER_SOURCE_DIR}/tree-sitter-hcl/src/scanner.c
->>>>>>> 0760066a
     )
     # Removed unused files:
     # src/ast_parser.cpp (replaced by unified_ast_backend.cpp)
