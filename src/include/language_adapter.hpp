#pragma once

#include "duckdb.hpp"
#include "node_config.hpp"
#include "tree_sitter_wrappers.hpp"
#include <tree_sitter/api.h>
#include <unordered_map>
#include <functional>
#include "duckdb/common/mutex.hpp"

namespace duckdb {

// Forward declarations
struct ASTResult;
struct ExtractionConfig;
class UnifiedASTBackend;

// Type for the parsing function - takes adapter and parsing parameters, returns ASTResult
using ParsingFunction = std::function<ASTResult(const void*, const string&, const string&, const string&, int32_t, const string&)>;

// Base class for language-specific adapters
class LanguageAdapter {
public:
    virtual ~LanguageAdapter();
    
    // Language identification
    virtual string GetLanguageName() const = 0;
    virtual vector<string> GetAliases() const = 0;
    
    // Get the optimized parsing function for this language (single virtual call)
    virtual ParsingFunction GetParsingFunction() const = 0;
    
    // Core functionality - type normalization and content extraction
    virtual string GetNormalizedType(const string &node_type) const = 0;
    virtual string ExtractNodeName(TSNode node, const string &content) const = 0;
    virtual string ExtractNodeValue(TSNode node, const string &content) const = 0;
    
    // Basic node properties
    virtual bool IsPublicNode(TSNode node, const string &content) const = 0;
    
    // Non-virtual hot loop optimizations - these are identical across all adapters
    uint8_t GetNodeFlags(const string &node_type) const {
        const NodeConfig* config = GetNodeConfig(node_type);
        return config ? config->flags : 0;
    }
    
    // Get node configuration - non-virtual base implementation
    const NodeConfig* GetNodeConfig(const string &node_type) const {
        const auto& configs = GetNodeConfigs();  // Single virtual call
        auto it = configs.find(node_type);
        return (it != configs.end()) ? &it->second : nullptr;
    }
    
    // Get parser (lazy initialization) - made public for registry access
    TSParser* GetParser() const {
        if (!parser_wrapper_) {
            InitializeParser();
        }
        return parser_wrapper_->get();
    }
    
    // Parse content directly and return owned tree
    // Creates a fresh parser instance for each call to avoid shared state issues
    TSTreePtr ParseContent(const string& content) const {
        auto fresh_parser = CreateFreshParser();
        return fresh_parser->ParseString(content);
    }
    
    // Pure virtual method to get the static node configs map - each adapter implements this
    // Made public for template function access (performance optimization)
    virtual const unordered_map<string, NodeConfig>& GetNodeConfigs() const = 0;
    
protected:
    // Owned parser instance - created once per adapter
    mutable unique_ptr<TSParserWrapper> parser_wrapper_;
    
    // Initialize parser with language-specific settings
    virtual void InitializeParser() const = 0;
    
    // Create a fresh parser instance (for thread safety)
    virtual unique_ptr<TSParserWrapper> CreateFreshParser() const = 0;
    
    // Helper methods for content extraction
    string ExtractNodeText(TSNode node, const string &content) const;
    string FindChildByType(TSNode node, const string &content, const string &child_type) const;
    string ExtractByStrategy(TSNode node, const string &content, ExtractionStrategy strategy) const;
    
    // Qualified identifier extraction helpers
    string ExtractQualifiedIdentifierName(TSNode node, const string &content) const;
    TSNode FindChildByTypeNode(TSNode node, const string &child_type) const;
    string ExtractNameFromQualifiedNode(TSNode qualified_node, const string &content) const;
    string ExtractNameFromDeclarator(TSNode node, const string &content) const;
    string ExtractFunctionNameFromText(TSNode node, const string &content) const;
    
};

// Python language adapter
class PythonAdapter : public LanguageAdapter {
public:
    string GetLanguageName() const override;
    vector<string> GetAliases() const override;
    string GetNormalizedType(const string &node_type) const override;
    string ExtractNodeName(TSNode node, const string &content) const override;
    string ExtractNodeValue(TSNode node, const string &content) const override;
    bool IsPublicNode(TSNode node, const string &content) const override;
    ParsingFunction GetParsingFunction() const override;
    const unordered_map<string, NodeConfig>& GetNodeConfigs() const override;
protected:
    void InitializeParser() const override;
    unique_ptr<TSParserWrapper> CreateFreshParser() const override;
    
private:
    static const unordered_map<string, NodeConfig> node_configs;
};

// JavaScript language adapter
class JavaScriptAdapter : public LanguageAdapter {
public:
    string GetLanguageName() const override;
    vector<string> GetAliases() const override;
    string GetNormalizedType(const string &node_type) const override;
    string ExtractNodeName(TSNode node, const string &content) const override;
    string ExtractNodeValue(TSNode node, const string &content) const override;
    bool IsPublicNode(TSNode node, const string &content) const override;
    ParsingFunction GetParsingFunction() const override;
    const unordered_map<string, NodeConfig>& GetNodeConfigs() const override;
protected:
    void InitializeParser() const override;
    unique_ptr<TSParserWrapper> CreateFreshParser() const override;
    
private:
    static const unordered_map<string, NodeConfig> node_configs;
};

// C++ language adapter
class CPPAdapter : public LanguageAdapter {
public:
    string GetLanguageName() const override;
    vector<string> GetAliases() const override;
    string GetNormalizedType(const string &node_type) const override;
    string ExtractNodeName(TSNode node, const string &content) const override;
    string ExtractNodeValue(TSNode node, const string &content) const override;
    bool IsPublicNode(TSNode node, const string &content) const override;
    ParsingFunction GetParsingFunction() const override;
    const unordered_map<string, NodeConfig>& GetNodeConfigs() const override;
protected:
    void InitializeParser() const override;
    unique_ptr<TSParserWrapper> CreateFreshParser() const override;
    
private:
    static const unordered_map<string, NodeConfig> node_configs;
    string ExtractCppCustomName(TSNode node, const string &content, const char* node_type_str) const;
};

// TypeScript language adapter
class TypeScriptAdapter : public LanguageAdapter {
public:
    string GetLanguageName() const override;
    vector<string> GetAliases() const override;
    string GetNormalizedType(const string &node_type) const override;
    string ExtractNodeName(TSNode node, const string &content) const override;
    string ExtractNodeValue(TSNode node, const string &content) const override;
    bool IsPublicNode(TSNode node, const string &content) const override;
    ParsingFunction GetParsingFunction() const override;
    const unordered_map<string, NodeConfig>& GetNodeConfigs() const override;
protected:
    void InitializeParser() const override;
    unique_ptr<TSParserWrapper> CreateFreshParser() const override;
    
private:
    static const unordered_map<string, NodeConfig> node_configs;
};

// SQL language adapter
class SQLAdapter : public LanguageAdapter {
public:
    string GetLanguageName() const override;
    vector<string> GetAliases() const override;
    string GetNormalizedType(const string &node_type) const override;
    string ExtractNodeName(TSNode node, const string &content) const override;
    string ExtractNodeValue(TSNode node, const string &content) const override;
    bool IsPublicNode(TSNode node, const string &content) const override;
    ParsingFunction GetParsingFunction() const override;
    const unordered_map<string, NodeConfig>& GetNodeConfigs() const override;
protected:
    void InitializeParser() const override;
    unique_ptr<TSParserWrapper> CreateFreshParser() const override;
    
private:
    static const unordered_map<string, NodeConfig> node_configs;
};

class GoAdapter : public LanguageAdapter {
public:
    string GetLanguageName() const override;
    vector<string> GetAliases() const override;
    string GetNormalizedType(const string &node_type) const override;
    string ExtractNodeName(TSNode node, const string &content) const override;
    string ExtractNodeValue(TSNode node, const string &content) const override;
    bool IsPublicNode(TSNode node, const string &content) const override;
    ParsingFunction GetParsingFunction() const override;
    const unordered_map<string, NodeConfig>& GetNodeConfigs() const override;
protected:
    void InitializeParser() const override;
    unique_ptr<TSParserWrapper> CreateFreshParser() const override;
    
private:
    static const unordered_map<string, NodeConfig> node_configs;
};

class RubyAdapter : public LanguageAdapter {
public:
    string GetLanguageName() const override;
    vector<string> GetAliases() const override;
    string GetNormalizedType(const string &node_type) const override;
    string ExtractNodeName(TSNode node, const string &content) const override;
    string ExtractNodeValue(TSNode node, const string &content) const override;
    bool IsPublicNode(TSNode node, const string &content) const override;
    ParsingFunction GetParsingFunction() const override;
    const unordered_map<string, NodeConfig>& GetNodeConfigs() const override;
protected:
    void InitializeParser() const override;
    unique_ptr<TSParserWrapper> CreateFreshParser() const override;
    
private:
    static const unordered_map<string, NodeConfig> node_configs;
};

class MarkdownAdapter : public LanguageAdapter {
public:
    string GetLanguageName() const override;
    vector<string> GetAliases() const override;
    string GetNormalizedType(const string &node_type) const override;
    string ExtractNodeName(TSNode node, const string &content) const override;
    string ExtractNodeValue(TSNode node, const string &content) const override;
    bool IsPublicNode(TSNode node, const string &content) const override;
    ParsingFunction GetParsingFunction() const override;
    const unordered_map<string, NodeConfig>& GetNodeConfigs() const override;
protected:
    void InitializeParser() const override;
    unique_ptr<TSParserWrapper> CreateFreshParser() const override;
    
private:
    static const unordered_map<string, NodeConfig> node_configs;
};

class JavaAdapter : public LanguageAdapter {
public:
    string GetLanguageName() const override;
    vector<string> GetAliases() const override;
    string GetNormalizedType(const string &node_type) const override;
    string ExtractNodeName(TSNode node, const string &content) const override;
    string ExtractNodeValue(TSNode node, const string &content) const override;
    bool IsPublicNode(TSNode node, const string &content) const override;
    ParsingFunction GetParsingFunction() const override;
    const unordered_map<string, NodeConfig>& GetNodeConfigs() const override;
protected:
    void InitializeParser() const override;
    unique_ptr<TSParserWrapper> CreateFreshParser() const override;
    
private:
    static const unordered_map<string, NodeConfig> node_configs;
};

// PHP support disabled due to scanner dependency on tree-sitter internals
#if 1
class PHPAdapter : public LanguageAdapter {
public:
    string GetLanguageName() const override;
    vector<string> GetAliases() const override;
    string GetNormalizedType(const string &node_type) const override;
    string ExtractNodeName(TSNode node, const string &content) const override;
    string ExtractNodeValue(TSNode node, const string &content) const override;
    bool IsPublicNode(TSNode node, const string &content) const override;
    ParsingFunction GetParsingFunction() const override;
    const unordered_map<string, NodeConfig>& GetNodeConfigs() const override;

protected:
    void InitializeParser() const override;
    unique_ptr<TSParserWrapper> CreateFreshParser() const override;
    
private:
    static const unordered_map<string, NodeConfig> node_configs;
};
#endif

class RustAdapter : public LanguageAdapter {
public:
    string GetLanguageName() const override;
    vector<string> GetAliases() const override;
    string GetNormalizedType(const string &node_type) const override;
    string ExtractNodeName(TSNode node, const string &content) const override;
    string ExtractNodeValue(TSNode node, const string &content) const override;
    bool IsPublicNode(TSNode node, const string &content) const override;
    ParsingFunction GetParsingFunction() const override;
    const unordered_map<string, NodeConfig>& GetNodeConfigs() const override;

protected:
    void InitializeParser() const override;
    unique_ptr<TSParserWrapper> CreateFreshParser() const override;
    
private:
    static const unordered_map<string, NodeConfig> node_configs;
};

class JSONAdapter : public LanguageAdapter {
public:
    string GetLanguageName() const override;
    vector<string> GetAliases() const override;
    string GetNormalizedType(const string &node_type) const override;
    string ExtractNodeName(TSNode node, const string &content) const override;
    string ExtractNodeValue(TSNode node, const string &content) const override;
    bool IsPublicNode(TSNode node, const string &content) const override;
    ParsingFunction GetParsingFunction() const override;
    const unordered_map<string, NodeConfig>& GetNodeConfigs() const override;

protected:
    void InitializeParser() const override;
    unique_ptr<TSParserWrapper> CreateFreshParser() const override;
    
private:
    static const unordered_map<string, NodeConfig> node_configs;
};

class YAMLAdapter : public LanguageAdapter {
public:
    string GetLanguageName() const override;
    vector<string> GetAliases() const override;
    string GetNormalizedType(const string &node_type) const override;
    string ExtractNodeName(TSNode node, const string &content) const override;
    string ExtractNodeValue(TSNode node, const string &content) const override;
    bool IsPublicNode(TSNode node, const string &content) const override;
    ParsingFunction GetParsingFunction() const override;
    const unordered_map<string, NodeConfig>& GetNodeConfigs() const override;

protected:
    void InitializeParser() const override;
    unique_ptr<TSParserWrapper> CreateFreshParser() const override;
    
private:
    static const unordered_map<string, NodeConfig> node_configs;
};

class HTMLAdapter : public LanguageAdapter {
public:
    string GetLanguageName() const override;
    vector<string> GetAliases() const override;
    string GetNormalizedType(const string &node_type) const override;
    string ExtractNodeName(TSNode node, const string &content) const override;
    string ExtractNodeValue(TSNode node, const string &content) const override;
    bool IsPublicNode(TSNode node, const string &content) const override;
    ParsingFunction GetParsingFunction() const override;
    const unordered_map<string, NodeConfig>& GetNodeConfigs() const override;
protected:
    void InitializeParser() const override;
    unique_ptr<TSParserWrapper> CreateFreshParser() const override;
    
private:
    static const unordered_map<string, NodeConfig> node_configs;
};

class CSSAdapter : public LanguageAdapter {
public:
    string GetLanguageName() const override;
    vector<string> GetAliases() const override;
    string GetNormalizedType(const string &node_type) const override;
    string ExtractNodeName(TSNode node, const string &content) const override;
    string ExtractNodeValue(TSNode node, const string &content) const override;
    bool IsPublicNode(TSNode node, const string &content) const override;
    ParsingFunction GetParsingFunction() const override;
    const unordered_map<string, NodeConfig>& GetNodeConfigs() const override;
protected:
    void InitializeParser() const override;
    unique_ptr<TSParserWrapper> CreateFreshParser() const override;
    
private:
    static const unordered_map<string, NodeConfig> node_configs;
};

class CAdapter : public LanguageAdapter {
public:
    string GetLanguageName() const override;
    vector<string> GetAliases() const override;
    string GetNormalizedType(const string &node_type) const override;
    string ExtractNodeName(TSNode node, const string &content) const override;
    string ExtractNodeValue(TSNode node, const string &content) const override;
    bool IsPublicNode(TSNode node, const string &content) const override;
    ParsingFunction GetParsingFunction() const override;
    const unordered_map<string, NodeConfig>& GetNodeConfigs() const override;
protected:
    void InitializeParser() const override;
    unique_ptr<TSParserWrapper> CreateFreshParser() const override;
    
private:
    static const unordered_map<string, NodeConfig> node_configs;
};

class BashAdapter : public LanguageAdapter {
public:
    string GetLanguageName() const override;
    vector<string> GetAliases() const override;
    string GetNormalizedType(const string &node_type) const override;
    string ExtractNodeName(TSNode node, const string &content) const override;
    string ExtractNodeValue(TSNode node, const string &content) const override;
    bool IsPublicNode(TSNode node, const string &content) const override;
    ParsingFunction GetParsingFunction() const override;
    const unordered_map<string, NodeConfig>& GetNodeConfigs() const override;

protected:
    void InitializeParser() const override;
    unique_ptr<TSParserWrapper> CreateFreshParser() const override;
    
private:
    static const unordered_map<string, NodeConfig> node_configs;
};

class SwiftAdapter : public LanguageAdapter {
public:
    string GetLanguageName() const override;
    vector<string> GetAliases() const override;
    string GetNormalizedType(const string &node_type) const override;
    string ExtractNodeName(TSNode node, const string &content) const override;
    string ExtractNodeValue(TSNode node, const string &content) const override;
    bool IsPublicNode(TSNode node, const string &content) const override;
    ParsingFunction GetParsingFunction() const override;
    const unordered_map<string, NodeConfig>& GetNodeConfigs() const override;

protected:
    void InitializeParser() const override;
    unique_ptr<TSParserWrapper> CreateFreshParser() const override;
    
private:
    static const unordered_map<string, NodeConfig> node_configs;
};

//==============================================================================
// R Adapter
//==============================================================================
class RAdapter : public LanguageAdapter {
public:
    string GetLanguageName() const override;
    vector<string> GetAliases() const override;
    string GetNormalizedType(const string &node_type) const override;
    string ExtractNodeName(TSNode node, const string &content) const override;
    string ExtractNodeValue(TSNode node, const string &content) const override;
    bool IsPublicNode(TSNode node, const string &content) const override;
    ParsingFunction GetParsingFunction() const override;
    const unordered_map<string, NodeConfig>& GetNodeConfigs() const override;

protected:
    void InitializeParser() const override;
    unique_ptr<TSParserWrapper> CreateFreshParser() const override;
    
private:
    static const unordered_map<string, NodeConfig> node_configs;
};

// Kotlin language adapter
class KotlinAdapter : public LanguageAdapter {
public:
    string GetLanguageName() const override;
    vector<string> GetAliases() const override;
    string GetNormalizedType(const string &node_type) const override;
    string ExtractNodeName(TSNode node, const string &content) const override;
    string ExtractNodeValue(TSNode node, const string &content) const override;
    bool IsPublicNode(TSNode node, const string &content) const override;
    ParsingFunction GetParsingFunction() const override;
    const unordered_map<string, NodeConfig>& GetNodeConfigs() const override;
protected:
    void InitializeParser() const override;
    unique_ptr<TSParserWrapper> CreateFreshParser() const override;
    
private:
    static const unordered_map<string, NodeConfig> node_configs;
};

// C# language adapter
class CSharpAdapter : public LanguageAdapter {
public:
    string GetLanguageName() const override;
    vector<string> GetAliases() const override;
    string GetNormalizedType(const string &node_type) const override;
    string ExtractNodeName(TSNode node, const string &content) const override;
    string ExtractNodeValue(TSNode node, const string &content) const override;
    bool IsPublicNode(TSNode node, const string &content) const override;
    ParsingFunction GetParsingFunction() const override;
    const unordered_map<string, NodeConfig>& GetNodeConfigs() const override;
protected:
    void InitializeParser() const override;
    unique_ptr<TSParserWrapper> CreateFreshParser() const override;

private:
    static const unordered_map<string, NodeConfig> node_configs;
};

<<<<<<< HEAD
// Lua language adapter
class LuaAdapter : public LanguageAdapter {
=======
// HCL (HashiCorp Configuration Language) adapter - Terraform, Vault, etc.
class HCLAdapter : public LanguageAdapter {
>>>>>>> 0760066a
public:
    string GetLanguageName() const override;
    vector<string> GetAliases() const override;
    string GetNormalizedType(const string &node_type) const override;
    string ExtractNodeName(TSNode node, const string &content) const override;
    string ExtractNodeValue(TSNode node, const string &content) const override;
    bool IsPublicNode(TSNode node, const string &content) const override;
    ParsingFunction GetParsingFunction() const override;
    const unordered_map<string, NodeConfig>& GetNodeConfigs() const override;
protected:
    void InitializeParser() const override;
    unique_ptr<TSParserWrapper> CreateFreshParser() const override;

private:
    static const unordered_map<string, NodeConfig> node_configs;
};

// Language adapter registry
class LanguageAdapterRegistry {
public:
    static LanguageAdapterRegistry& GetInstance();
    
    // Factory function type
    using AdapterFactory = std::function<unique_ptr<LanguageAdapter>()>;
    
    // Register a language adapter factory
    void RegisterLanguageFactory(const string &language, AdapterFactory factory);
    
    // Register a language adapter (legacy, for backwards compatibility)
    void RegisterAdapter(unique_ptr<LanguageAdapter> adapter);
    
    // Get adapter by language name or alias (creates on demand)
    const LanguageAdapter* GetAdapter(const string &language) const;
    
    // Create a fresh adapter instance (for thread-safe pre-creation)
    unique_ptr<LanguageAdapter> CreateAdapter(const string &language) const;
    
    // Get TSLanguage directly by language name or alias
    const TSLanguage* GetTSLanguage(const string &language) const;
    
    // Get list of supported languages
    vector<string> GetSupportedLanguages() const;
    
    // Fast runtime dispatch to compile-time templates - ZERO virtual calls in hot loop!
    ASTResult ParseContentTemplated(const string& content, const string& language, 
                                  const string& file_path, const ExtractionConfig& config) const;
                                  
    // Legacy parsing for backward compatibility
    ASTResult ParseContentTemplated(const string& content, const string& language, 
                                  const string& file_path, int32_t peek_size, const string& peek_mode) const;
    
private:
    LanguageAdapterRegistry();
    mutable mutex registry_mutex_;  // Synchronize access to mutable shared state
    mutable unordered_map<string, unique_ptr<LanguageAdapter>> adapters;  // mutable for lazy creation
    mutable unordered_map<string, AdapterFactory> language_factories;      // mutable for lazy creation
    unordered_map<string, string> alias_to_language;
    
    void InitializeDefaultAdapters();
    
    // Validate language ABI compatibility
    void ValidateLanguageABI(const LanguageAdapter* adapter) const;
};

} // namespace duckdb<|MERGE_RESOLUTION|>--- conflicted
+++ resolved
@@ -493,13 +493,27 @@
     static const unordered_map<string, NodeConfig> node_configs;
 };
 
-<<<<<<< HEAD
 // Lua language adapter
 class LuaAdapter : public LanguageAdapter {
-=======
+public:
+    string GetLanguageName() const override;
+    vector<string> GetAliases() const override;
+    string GetNormalizedType(const string &node_type) const override;
+    string ExtractNodeName(TSNode node, const string &content) const override;
+    string ExtractNodeValue(TSNode node, const string &content) const override;
+    bool IsPublicNode(TSNode node, const string &content) const override;
+    ParsingFunction GetParsingFunction() const override;
+    const unordered_map<string, NodeConfig>& GetNodeConfigs() const override;
+protected:
+    void InitializeParser() const override;
+    unique_ptr<TSParserWrapper> CreateFreshParser() const override;
+
+private:
+    static const unordered_map<string, NodeConfig> node_configs;
+};
+
 // HCL (HashiCorp Configuration Language) adapter - Terraform, Vault, etc.
 class HCLAdapter : public LanguageAdapter {
->>>>>>> 0760066a
 public:
     string GetLanguageName() const override;
     vector<string> GetAliases() const override;
